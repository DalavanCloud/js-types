--- conflicted
+++ resolved
@@ -1,21 +1,10 @@
 open Values
 open Instance
 
-<<<<<<< HEAD
-type 'a stack = 'a list
-
-=======
->>>>>>> 2c096801
 exception Link of Source.region * string
 exception Trap of Source.region * string
 exception Crash of Source.region * string
 
-<<<<<<< HEAD
 val init : Ast.module_ -> extern list -> instance
 val invoke : closure -> value list -> value list (* raises Trap *)
-val const : Ast.module_ -> Ast.const -> value
-=======
-val init : Kernel.module_ -> extern list -> instance
-val invoke : func -> value list -> value option  (* raises Trap *)
-val const : Kernel.module_ -> Kernel.expr -> value
->>>>>>> 2c096801
+val const : Ast.module_ -> Ast.const -> value