;; Test that optimizers don't do redundant-load, store-to-load, or dead-store
;; optimizations when there are interfering stores, even of different types
;; and to non-identical addresses.

(module
  (memory 1 1)

  (export "zero_everything" $zero_everything)
  (func $zero_everything
    (i32.store (i32.const 0) (i32.const 0))
    (i32.store (i32.const 4) (i32.const 0))
    (i32.store (i32.const 8) (i32.const 0))
    (i32.store (i32.const 12) (i32.const 0))
  )

  (export "test_store_to_load" $test_store_to_load)
  (func $test_store_to_load (result i32)
    (i32.store (i32.const 8) (i32.const 0))
    (f32.store (i32.const 5) (f32.const -0.0))
    (i32.load (i32.const 8))
  )

  (export "test_redundant_load" $test_redundant_load)
  (func $test_redundant_load (result i32)
<<<<<<< HEAD
    (drop (i32.load (i32.const 8)))
    (f32.store (i32.const 5) (f32.const -0.0))
    (i32.load (i32.const 8))
=======
    (local $t i32)
    (local $s i32)
    (set_local $t (i32.load (i32.const 8)))
    (i32.store (i32.const 5) (i32.const 0x80000000))
    (set_local $s (i32.load (i32.const 8)))
    (i32.add (get_local $t) (get_local $s))
>>>>>>> 3baa118f
  )

  (export "test_dead_store" $test_dead_store)
  (func $test_dead_store (result f32)
    (local $t f32)
    (i32.store (i32.const 8) (i32.const 0x23232323))
    (set_local $t (f32.load (i32.const 11)))
    (i32.store (i32.const 8) (i32.const 0))
    (get_local $t)
  )
)

(assert_return (invoke "test_store_to_load") (i32.const 0x00000080))
(invoke "zero_everything")
(assert_return (invoke "test_redundant_load") (i32.const 0x00000080))
(invoke "zero_everything")
(assert_return (invoke "test_dead_store") (f32.const 0x1.18p-144))<|MERGE_RESOLUTION|>--- conflicted
+++ resolved
@@ -22,18 +22,12 @@
 
   (export "test_redundant_load" $test_redundant_load)
   (func $test_redundant_load (result i32)
-<<<<<<< HEAD
-    (drop (i32.load (i32.const 8)))
-    (f32.store (i32.const 5) (f32.const -0.0))
-    (i32.load (i32.const 8))
-=======
     (local $t i32)
     (local $s i32)
     (set_local $t (i32.load (i32.const 8)))
     (i32.store (i32.const 5) (i32.const 0x80000000))
     (set_local $s (i32.load (i32.const 8)))
     (i32.add (get_local $t) (get_local $s))
->>>>>>> 3baa118f
   )
 
   (export "test_dead_store" $test_dead_store)
