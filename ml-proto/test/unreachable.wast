--- conflicted
+++ resolved
@@ -8,22 +8,6 @@
   (func "type-f32" (result f64) (unreachable))
   (func "type-f64" (result f64) (unreachable))
 
-<<<<<<< HEAD
-  (func "first" (result i32)
-    (unreachable) (i32.const -1)
-  )
-  (func "mid" (result i32)
-    (f32.const 1) (unreachable) (i32.const -1)
-  )
-  (func "last"
-    (i64.const 8) (unreachable)
-  )
-  (func "value" (result i32)
-    (i64.const 8) (unreachable)
-  )
-
-  (func "block-first" (result i32)
-=======
   (func "as-func-first" (result i32)
     (unreachable) (i32.const -1)
   )
@@ -38,7 +22,6 @@
   )
 
   (func "as-block-first" (result i32)
->>>>>>> d56f7204
     (block (unreachable) (i32.const 2))
   )
   (func "as-block-mid" (result i32)
@@ -71,11 +54,7 @@
     (block (br 0 (unreachable)))
   )
 
-<<<<<<< HEAD
-  (func "br_if-cond"
-=======
   (func "as-br_if-cond"
->>>>>>> d56f7204
     (block (br_if 0 (unreachable)))
   )
   (func "as-br_if-value" (result i32)
@@ -85,11 +64,7 @@
     (block (br_if 0 (i32.const 6) (unreachable)) (i32.const 7))
   )
 
-<<<<<<< HEAD
-  (func "br_table-index"
-=======
   (func "as-br_table-index"
->>>>>>> d56f7204
     (block (br_table 0 0 0 (unreachable)))
   )
   (func "as-br_table-value" (result i32)
@@ -222,18 +197,6 @@
 (assert_trap (invoke "type-f32") "unreachable")
 (assert_trap (invoke "type-f64") "unreachable")
 
-<<<<<<< HEAD
-(assert_trap (invoke "first") "unreachable")
-(assert_trap (invoke "mid") "unreachable")
-(assert_trap (invoke "last") "unreachable")
-(assert_trap (invoke "value") "unreachable")
-
-(assert_trap (invoke "block-first") "unreachable")
-(assert_trap (invoke "block-mid") "unreachable")
-(assert_trap (invoke "block-last") "unreachable")
-(assert_trap (invoke "block-value") "unreachable")
-(assert_return (invoke "block-broke") (i32.const 1))
-=======
 (assert_trap (invoke "as-func-first") "unreachable")
 (assert_trap (invoke "as-func-mid") "unreachable")
 (assert_trap (invoke "as-func-last") "unreachable")
@@ -244,7 +207,6 @@
 (assert_trap (invoke "as-block-last") "unreachable")
 (assert_trap (invoke "as-block-value") "unreachable")
 (assert_return (invoke "as-block-broke") (i32.const 1))
->>>>>>> d56f7204
 
 (assert_trap (invoke "as-loop-first") "unreachable")
 (assert_trap (invoke "as-loop-mid") "unreachable")
@@ -261,17 +223,7 @@
 (assert_trap (invoke "as-br_table-value") "unreachable")
 (assert_trap (invoke "as-br_table-value-index") "unreachable")
 
-<<<<<<< HEAD
-(assert_trap (invoke "return-value") "unreachable")
-
-(assert_trap (invoke "if-cond") "unreachable")
-(assert_trap (invoke "if-then" (i32.const 1) (i32.const 6)) "unreachable")
-(assert_return (invoke "if-then" (i32.const 0) (i32.const 6)) (i32.const 6))
-(assert_trap (invoke "if-else" (i32.const 0) (i32.const 6)) "unreachable")
-(assert_return (invoke "if-else" (i32.const 1) (i32.const 6)) (i32.const 6))
-=======
 (assert_trap (invoke "as-return-value") "unreachable")
->>>>>>> d56f7204
 
 (assert_trap (invoke "as-if-cond") "unreachable")
 (assert_trap (invoke "as-if-then" (i32.const 1) (i32.const 6)) "unreachable")
@@ -279,11 +231,6 @@
 (assert_trap (invoke "as-if-else" (i32.const 0) (i32.const 6)) "unreachable")
 (assert_return (invoke "as-if-else" (i32.const 1) (i32.const 6)) (i32.const 6))
 
-<<<<<<< HEAD
-(assert_trap (invoke "call-first") "unreachable")
-(assert_trap (invoke "call-mid") "unreachable")
-(assert_trap (invoke "call-last") "unreachable")
-=======
 (assert_trap (invoke "as-select-first" (i32.const 0) (i32.const 6)) "unreachable")
 (assert_trap (invoke "as-select-first" (i32.const 1) (i32.const 6)) "unreachable")
 (assert_trap (invoke "as-select-second" (i32.const 0) (i32.const 6)) "unreachable")
@@ -293,7 +240,6 @@
 (assert_trap (invoke "as-call-first") "unreachable")
 (assert_trap (invoke "as-call-mid") "unreachable")
 (assert_trap (invoke "as-call-last") "unreachable")
->>>>>>> d56f7204
 
 (assert_trap (invoke "as-call_import-first") "unreachable")
 (assert_trap (invoke "as-call_import-mid") "unreachable")
