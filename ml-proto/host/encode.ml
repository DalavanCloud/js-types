(* Version *)

let version = 0x0cl


(* Encoding stream *)

type stream =
{
  buf : Buffer.t;
  patches : (int * char) list ref
}

let stream () = {buf = Buffer.create 8192; patches = ref []}
let pos s = Buffer.length s.buf
let put s b = Buffer.add_char s.buf b
let put_string s bs = Buffer.add_string s.buf bs
let patch s pos b = s.patches := (pos, b) :: !(s.patches)

let to_string s =
  let bs = Buffer.to_bytes s.buf in
  List.iter (fun (pos, b) -> Bytes.set bs pos b) !(s.patches);
  Bytes.to_string bs


(* Encoding *)

let encode m =
  let s = stream () in

  let module E = struct
    (* Generic values *)

    let u8 i = put s (Char.chr (i land 0xff))
    let u16 i = u8 (i land 0xff); u8 (i lsr 8)
    let u32 i =
      Int32.(u16 (to_int (logand i 0xffffl));
             u16 (to_int (shift_right i 16)))
    let u64 i =
      Int64.(u32 (to_int32 (logand i 0xffffffffL));
             u32 (to_int32 (shift_right i 32)))

    let rec vu64 i =
      let b = Int64.(to_int (logand i 0x7fL)) in
      if i < 128L then u8 b
      else (u8 (b lor 0x80); vu64 (Int64.shift_right i 7))

    let rec vs64 i =
      let b = Int64.(to_int (logand i 0x7fL)) in
      if -64L <= i && i < 64L then u8 b
      else (u8 (b lor 0x80); vs64 (Int64.shift_right i 7))

    let vu32 i = vu64 (Int64.of_int32 i)
    let vs32 i = vs64 (Int64.of_int32 i)
    let vu i = vu64 (Int64.of_int i)
    let f32 x = u32 (F32.to_bits x)
    let f64 x = u64 (F64.to_bits x)

    let bool b = u8 (if b then 1 else 0)
    let string bs = vu (String.length bs); put_string s bs
    let list f xs = List.iter f xs
    let opt f xo = Lib.Option.app f xo
    let vec f xs = vu (List.length xs); list f xs
    let vec1 f xo = bool (xo <> None); opt f xo

<<<<<<< HEAD
    let gap32 () = let p = pos s in u32 0l; u8 0; p
    let patch_gap32 p n =
=======
    let gap () = let p = pos s in u32 0l; u8 0; p
    let patch_gap p n =
>>>>>>> 2c096801
      assert (n <= 0x0fff_ffff); (* Strings cannot excess 2G anyway *)
      let lsb i = Char.chr (i land 0xff) in
      patch s p (lsb (n lor 0x80));
      patch s (p + 1) (lsb ((n lsr 7) lor 0x80));
      patch s (p + 2) (lsb ((n lsr 14) lor 0x80));
      patch s (p + 3) (lsb ((n lsr 21) lor 0x80));
      patch s (p + 4) (lsb (n lsr 28))

    (* Types *)

    open Types

    let value_type = function
      | I32Type -> u8 0x01
      | I64Type -> u8 0x02
      | F32Type -> u8 0x03
      | F64Type -> u8 0x04

    let elem_type = function
      | AnyFuncType -> u8 0x20

    let func_type = function
      | FuncType (ins, out) -> u8 0x40; vec value_type ins; vec value_type out

    let limits vu {min; max} =
      bool (max <> None); vu min; opt vu max

    let table_type = function
      | TableType (lim, t) -> elem_type t; limits vu32 lim

    let memory_type = function
      | MemoryType lim -> limits vu32 lim

    let mutability = function
      | Immutable -> u8 0
      | Mutable -> u8 1

    let global_type = function
      | GlobalType (t, mut) -> value_type t; mutability mut

    let limits vu {min; max} =
      bool (max <> None); vu min; opt vu max

    let table_type = function
      | TableType (lim, t) -> elem_type t; limits vu32 lim

    let memory_type = function
      | MemoryType lim -> limits vu32 lim

    let mutability = function
      | Immutable -> u8 0
      | Mutable -> u8 1

    let global_type = function
      | GlobalType (t, mut) -> value_type t; mutability mut

    (* Expressions *)

    open Source
    open Ast
    open Values
    open Memory

    let arity xs = vu (List.length xs)
    let arity1 xo = bool (xo <> None)

<<<<<<< HEAD
    let op n = u8 n
    let memop {align; offset; _} =
      vu32 (I32.ctz (Int32.of_int align)); vu64 offset
=======
    let memop off align = vu32 (I32.ctz (Int32.of_int align)); vu64 off
>>>>>>> 2c096801

    let var x = vu32 x.it

    let rec instr e =
      match e.it with
<<<<<<< HEAD
      | Unreachable -> op 0x00
      | Block es -> op 0x01; list instr es; op 0x0f
      | Loop es -> op 0x02; list instr es; op 0x0f
      | If (es1, es2) ->
        op 0x03; list instr es1;
        if es2 <> [] then op 0x04;
        list instr es2; op 0x0f
      | Select -> op 0x05
      | Br (n, x) -> op 0x06; vu n; var x
      | BrIf (n, x) -> op 0x07; vu n; var x
      | BrTable (n, xs, x) -> op 0x08; vu n; vec var xs; var x
      | Return -> op 0x09
      | Nop -> op 0x0a
      | Drop -> op 0x0b

      | Const {it = I32 c} -> op 0x10; vs32 c
      | Const {it = I64 c} -> op 0x11; vs64 c
      | Const {it = F32 c} -> op 0x12; f32 c
      | Const {it = F64 c} -> op 0x13; f64 c

      | GetLocal x -> op 0x14; var x
      | SetLocal x -> op 0x15; var x
      | TeeLocal x -> op 0x19; var x
      | GetGlobal x -> op 0xbb; var x
      | SetGlobal x -> op 0xbc; var x

      | Call x -> op 0x16; var x
      | CallIndirect x -> op 0x17; var x

      | Load ({ty = I32Type; sz = None; _} as mo) -> op 0x2a; memop mo
      | Load ({ty = I64Type; sz = None; _} as mo) -> op 0x2b; memop mo
      | Load ({ty = F32Type; sz = None; _} as mo) -> op 0x2c; memop mo
      | Load ({ty = F64Type; sz = None; _} as mo) -> op 0x2d; memop mo
      | Load ({ty = I32Type; sz = Some (Mem8, SX); _} as mo) ->
        op 0x20; memop mo
      | Load ({ty = I32Type; sz = Some (Mem8, ZX); _} as mo) ->
        op 0x21; memop mo
      | Load ({ty = I32Type; sz = Some (Mem16, SX); _} as mo) ->
        op 0x22; memop mo
      | Load ({ty = I32Type; sz = Some (Mem16, ZX); _} as mo) ->
        op 0x23; memop mo
      | Load {ty = I32Type; sz = Some (Mem32, _); _} ->
        assert false
      | Load ({ty = I64Type; sz = Some (Mem8, SX); _} as mo) ->
        op 0x24; memop mo
      | Load ({ty = I64Type; sz = Some (Mem8, ZX); _} as mo) ->
        op 0x25; memop mo
      | Load ({ty = I64Type; sz = Some (Mem16, SX); _} as mo) ->
        op 0x26; memop mo
      | Load ({ty = I64Type; sz = Some (Mem16, ZX); _} as mo) ->
        op 0x27; memop mo
      | Load ({ty = I64Type; sz = Some (Mem32, SX); _} as mo) ->
        op 0x28; memop mo
      | Load ({ty = I64Type; sz = Some (Mem32, ZX); _} as mo) ->
        op 0x29; memop mo
      | Load {ty = F32Type | F64Type; sz = Some _; _} ->
        assert false

      | Store ({ty = I32Type; sz = None; _} as mo) -> op 0x33; memop mo
      | Store ({ty = I64Type; sz = None; _} as mo) -> op 0x34; memop mo
      | Store ({ty = F32Type; sz = None; _} as mo) -> op 0x35; memop mo
      | Store ({ty = F64Type; sz = None; _} as mo) -> op 0x36; memop mo
      | Store ({ty = I32Type; sz = Some Mem8; _} as mo) -> op 0x2e; memop mo
      | Store ({ty = I32Type; sz = Some Mem16; _} as mo) -> op 0x2f; memop mo
      | Store {ty = I32Type; sz = Some Mem32; _} -> assert false
      | Store ({ty = I64Type; sz = Some Mem8; _} as mo) -> op 0x30; memop mo
      | Store ({ty = I64Type; sz = Some Mem16; _} as mo) -> op 0x31; memop mo
      | Store ({ty = I64Type; sz = Some Mem32; _} as mo) -> op 0x32; memop mo
      | Store {ty = F32Type | F64Type; sz = Some _; _} -> assert false

      | GrowMemory -> op 0x39
      | CurrentMemory -> op 0x3b

      | Unary (I32 I32Op.Clz) -> op 0x57
      | Unary (I32 I32Op.Ctz) -> op 0x58
      | Unary (I32 I32Op.Popcnt) -> op 0x59

      | Unary (I64 I64Op.Clz) -> op 0x72
      | Unary (I64 I64Op.Ctz) -> op 0x73
      | Unary (I64 I64Op.Popcnt) -> op 0x74

      | Unary (F32 F32Op.Neg) -> op 0x7c
      | Unary (F32 F32Op.Abs) -> op 0x7b
      | Unary (F32 F32Op.Ceil) -> op 0x7e
      | Unary (F32 F32Op.Floor) -> op 0x7f
      | Unary (F32 F32Op.Trunc) -> op 0x80
      | Unary (F32 F32Op.Nearest) -> op 0x81
      | Unary (F32 F32Op.Sqrt) -> op 0x82

      | Unary (F64 F64Op.Neg) -> op 0x90
      | Unary (F64 F64Op.Abs) -> op 0x8f
      | Unary (F64 F64Op.Ceil) -> op 0x92
      | Unary (F64 F64Op.Floor) -> op 0x93
      | Unary (F64 F64Op.Trunc) -> op 0x94
      | Unary (F64 F64Op.Nearest) -> op 0x95
      | Unary (F64 F64Op.Sqrt) -> op 0x96

      | Binary (I32 I32Op.Add) -> op 0x40
      | Binary (I32 I32Op.Sub) -> op 0x41
      | Binary (I32 I32Op.Mul) -> op 0x42
      | Binary (I32 I32Op.DivS) -> op 0x43
      | Binary (I32 I32Op.DivU) -> op 0x44
      | Binary (I32 I32Op.RemS) -> op 0x45
      | Binary (I32 I32Op.RemU) -> op 0x46
      | Binary (I32 I32Op.And) -> op 0x47
      | Binary (I32 I32Op.Or) -> op 0x48
      | Binary (I32 I32Op.Xor) -> op 0x49
      | Binary (I32 I32Op.Shl) -> op 0x4a
      | Binary (I32 I32Op.ShrS) -> op 0x4c
      | Binary (I32 I32Op.ShrU) -> op 0x4b
      | Binary (I32 I32Op.Rotl) -> op 0xb6
      | Binary (I32 I32Op.Rotr) -> op 0xb7

      | Binary (I64 I64Op.Add) -> op 0x5b
      | Binary (I64 I64Op.Sub) -> op 0x5c
      | Binary (I64 I64Op.Mul) -> op 0x5d
      | Binary (I64 I64Op.DivS) -> op 0x5e
      | Binary (I64 I64Op.DivU) -> op 0x5f
      | Binary (I64 I64Op.RemS) -> op 0x60
      | Binary (I64 I64Op.RemU) -> op 0x61
      | Binary (I64 I64Op.And) -> op 0x62
      | Binary (I64 I64Op.Or) -> op 0x63
      | Binary (I64 I64Op.Xor) -> op 0x64
      | Binary (I64 I64Op.Shl) -> op 0x65
      | Binary (I64 I64Op.ShrS) -> op 0x67
      | Binary (I64 I64Op.ShrU) -> op 0x66
      | Binary (I64 I64Op.Rotl) -> op 0xb8
      | Binary (I64 I64Op.Rotr) -> op 0xb9

      | Binary (F32 F32Op.Add) -> op 0x75
      | Binary (F32 F32Op.Sub) -> op 0x76
      | Binary (F32 F32Op.Mul) -> op 0x77
      | Binary (F32 F32Op.Div) -> op 0x78
      | Binary (F32 F32Op.Min) -> op 0x79
      | Binary (F32 F32Op.Max) -> op 0x7a
      | Binary (F32 F32Op.CopySign) -> op 0x7d

      | Binary (F64 F64Op.Add) -> op 0x89
      | Binary (F64 F64Op.Sub) -> op 0x8a
      | Binary (F64 F64Op.Mul) -> op 0x8b
      | Binary (F64 F64Op.Div) -> op 0x8c
      | Binary (F64 F64Op.Min) -> op 0x8d
      | Binary (F64 F64Op.Max) -> op 0x8e
      | Binary (F64 F64Op.CopySign) -> op 0x91

      | Test (I32 I32Op.Eqz) -> op 0x5a
      | Test (I64 I64Op.Eqz) -> op 0xba
      | Test (F32 _) -> assert false
      | Test (F64 _) -> assert false

      | Compare (I32 I32Op.Eq) -> op 0x4d
      | Compare (I32 I32Op.Ne) -> op 0x4e
      | Compare (I32 I32Op.LtS) -> op 0x4f
      | Compare (I32 I32Op.LtU) -> op 0x51
      | Compare (I32 I32Op.LeS) -> op 0x50
      | Compare (I32 I32Op.LeU) -> op 0x52
      | Compare (I32 I32Op.GtS) -> op 0x53
      | Compare (I32 I32Op.GtU) -> op 0x55
      | Compare (I32 I32Op.GeS) -> op 0x54
      | Compare (I32 I32Op.GeU) -> op 0x56

      | Compare (I64 I64Op.Eq) -> op 0x68
      | Compare (I64 I64Op.Ne) -> op 0x69
      | Compare (I64 I64Op.LtS) -> op 0x6a
      | Compare (I64 I64Op.LtU) -> op 0x6c
      | Compare (I64 I64Op.LeS) -> op 0x6b
      | Compare (I64 I64Op.LeU) -> op 0x6d
      | Compare (I64 I64Op.GtS) -> op 0x6e
      | Compare (I64 I64Op.GtU) -> op 0x70
      | Compare (I64 I64Op.GeS) -> op 0x6f
      | Compare (I64 I64Op.GeU) -> op 0x71

      | Compare (F32 F32Op.Eq) -> op 0x83
      | Compare (F32 F32Op.Ne) -> op 0x84
      | Compare (F32 F32Op.Lt) -> op 0x85
      | Compare (F32 F32Op.Le) -> op 0x86
      | Compare (F32 F32Op.Gt) -> op 0x87
      | Compare (F32 F32Op.Ge) -> op 0x88

      | Compare (F64 F64Op.Eq) -> op 0x97
      | Compare (F64 F64Op.Ne) -> op 0x98
      | Compare (F64 F64Op.Lt) -> op 0x99
      | Compare (F64 F64Op.Le) -> op 0x9a
      | Compare (F64 F64Op.Gt) -> op 0x9b
      | Compare (F64 F64Op.Ge) -> op 0x9c

      | Convert (I32 I32Op.TruncSF32) -> op 0x9d
      | Convert (I32 I32Op.TruncSF64) -> op 0x9e
      | Convert (I32 I32Op.TruncUF32) -> op 0x9f
      | Convert (I32 I32Op.TruncUF64) -> op 0xa0
      | Convert (I32 I32Op.WrapI64) -> op 0xa1
      | Convert (I32 I32Op.ExtendSI32) -> assert false
      | Convert (I32 I32Op.ExtendUI32) -> assert false
      | Convert (I32 I32Op.ReinterpretFloat) -> op 0xb4

      | Convert (I64 I64Op.TruncSF32) -> op 0xa2
      | Convert (I64 I64Op.TruncSF64) -> op 0xa3
      | Convert (I64 I64Op.TruncUF32) -> op 0xa4
      | Convert (I64 I64Op.TruncUF64) -> op 0xa5
      | Convert (I64 I64Op.WrapI64) -> assert false
      | Convert (I64 I64Op.ExtendSI32) -> op 0xa6
      | Convert (I64 I64Op.ExtendUI32) -> op 0xa7
      | Convert (I64 I64Op.ReinterpretFloat) -> op 0xb5

      | Convert (F32 F32Op.ConvertSI32) -> op 0xa8
      | Convert (F32 F32Op.ConvertUI32) -> op 0xa9
      | Convert (F32 F32Op.ConvertSI64) -> op 0xaa
      | Convert (F32 F32Op.ConvertUI64) -> op 0xab
      | Convert (F32 F32Op.PromoteF32) -> assert false
      | Convert (F32 F32Op.DemoteF64) -> op 0xac
      | Convert (F32 F32Op.ReinterpretInt) -> op 0xad

      | Convert (F64 F64Op.ConvertSI32) -> op 0xae
      | Convert (F64 F64Op.ConvertUI32) -> op 0xaf
      | Convert (F64 F64Op.ConvertSI64) -> op 0xb0
      | Convert (F64 F64Op.ConvertUI64) -> op 0xb1
      | Convert (F64 F64Op.PromoteF32) -> op 0xb2
      | Convert (F64 F64Op.DemoteF64) -> assert false
      | Convert (F64 F64Op.ReinterpretInt) -> op 0xb3

    let const c =
      list instr c.it; op 0x0f
=======
      | Nop -> op 0x00
      | Block es -> op 0x01; list expr es; op 0x0f
      | Loop es -> op 0x02; list expr es; op 0x0f
      | If (e, es1, es2) ->
        expr e; op 0x03; list expr es1;
        if es2 <> [] then op 0x04; list expr es2; op 0x0f
      | Select (e1, e2, e3) -> expr e1; expr e2; expr e3; op 0x05
      | Br (x, eo) -> opt expr eo; op 0x06; arity1 eo; var x
      | Br_if (x, eo, e) -> opt expr eo; expr e; op 0x07; arity1 eo; var x
      | Br_table (xs, x, eo, e) ->
        opt expr eo; expr e; op 0x08; arity1 eo; vec var32 xs; var32 x
      | Ast.Return eo -> nary1 eo 0x09
      | Ast.Unreachable -> op 0x0a
      | Ast.Drop e -> unary e 0x0b

      | Ast.I32_const c -> op 0x10; vs32 c.it
      | Ast.I64_const c -> op 0x11; vs64 c.it
      | Ast.F32_const c -> op 0x12; f32 c.it
      | Ast.F64_const c -> op 0x13; f64 c.it

      | Ast.Get_local x -> op 0x14; var x
      | Ast.Set_local (x, e) -> unary e 0x15; var x
      | Ast.Tee_local (x, e) -> unary e 0x19; var x
      | Ast.Get_global x -> op 0xbb; var x
      | Ast.Set_global (x, e) -> unary e 0xbc; var x

      | Ast.Call (x, es) -> nary es 0x16; var x
      | Ast.Call_indirect (x, e, es) -> expr e; nary es 0x17; var x

      | I32_load8_s (o, a, e) -> unary e 0x20; memop o a
      | I32_load8_u (o, a, e) -> unary e 0x21; memop o a
      | I32_load16_s (o, a, e) -> unary e 0x22; memop o a
      | I32_load16_u (o, a, e) -> unary e 0x23; memop o a
      | I64_load8_s (o, a, e) -> unary e 0x24; memop o a
      | I64_load8_u (o, a, e) -> unary e 0x25; memop o a
      | I64_load16_s (o, a, e) -> unary e 0x26; memop o a
      | I64_load16_u (o, a, e) -> unary e 0x27; memop o a
      | I64_load32_s (o, a, e) -> unary e 0x28; memop o a
      | I64_load32_u (o, a, e) -> unary e 0x29; memop o a
      | I32_load (o, a, e) -> unary e 0x2a; memop o a
      | I64_load (o, a, e) -> unary e 0x2b; memop o a
      | F32_load (o, a, e) -> unary e 0x2c; memop o a
      | F64_load (o, a, e) -> unary e 0x2d; memop o a

      | I32_store8 (o, a, e1, e2) -> binary e1 e2 0x2e; memop o a
      | I32_store16 (o, a, e1, e2) -> binary e1 e2 0x2f; memop o a
      | I64_store8 (o, a, e1, e2) -> binary e1 e2 0x30; memop o a
      | I64_store16 (o, a, e1, e2) -> binary e1 e2 0x31; memop o a
      | I64_store32 (o, a, e1, e2) -> binary e1 e2 0x32; memop o a
      | I32_store (o, a, e1, e2) -> binary e1 e2 0x33; memop o a
      | I64_store (o, a, e1, e2) -> binary e1 e2 0x34; memop o a
      | F32_store (o, a, e1, e2) -> binary e1 e2 0x35; memop o a
      | F64_store (o, a, e1, e2) -> binary e1 e2 0x36; memop o a

      | Grow_memory e -> unary e 0x39
      | Current_memory -> op 0x3b

      | I32_add (e1, e2) -> binary e1 e2 0x40
      | I32_sub (e1, e2) -> binary e1 e2 0x41
      | I32_mul (e1, e2) -> binary e1 e2 0x42
      | I32_div_s (e1, e2) -> binary e1 e2 0x43
      | I32_div_u (e1, e2) -> binary e1 e2 0x44
      | I32_rem_s (e1, e2) -> binary e1 e2 0x45
      | I32_rem_u (e1, e2) -> binary e1 e2 0x46
      | I32_and (e1, e2) -> binary e1 e2 0x47
      | I32_or (e1, e2) -> binary e1 e2 0x48
      | I32_xor (e1, e2) -> binary e1 e2 0x49
      | I32_shl (e1, e2) -> binary e1 e2 0x4a
      | I32_shr_u (e1, e2) -> binary e1 e2 0x4b
      | I32_shr_s (e1, e2) -> binary e1 e2 0x4c
      | I32_rotl (e1, e2) -> binary e1 e2 0xb6
      | I32_rotr (e1, e2) -> binary e1 e2 0xb7
      | I32_eq (e1, e2) -> binary e1 e2 0x4d
      | I32_ne (e1, e2) -> binary e1 e2 0x4e
      | I32_lt_s (e1, e2) -> binary e1 e2 0x4f
      | I32_le_s (e1, e2) -> binary e1 e2 0x50
      | I32_lt_u (e1, e2) -> binary e1 e2 0x51
      | I32_le_u (e1, e2) -> binary e1 e2 0x52
      | I32_gt_s (e1, e2) -> binary e1 e2 0x53
      | I32_ge_s (e1, e2) -> binary e1 e2 0x54
      | I32_gt_u (e1, e2) -> binary e1 e2 0x55
      | I32_ge_u (e1, e2) -> binary e1 e2 0x56
      | I32_clz e -> unary e 0x57
      | I32_ctz e -> unary e 0x58
      | I32_popcnt e -> unary e 0x59
      | I32_eqz e -> unary e 0x5a

      | I64_add (e1, e2) -> binary e1 e2 0x5b
      | I64_sub (e1, e2) -> binary e1 e2 0x5c
      | I64_mul (e1, e2) -> binary e1 e2 0x5d
      | I64_div_s (e1, e2) -> binary e1 e2 0x5e
      | I64_div_u (e1, e2) -> binary e1 e2 0x5f
      | I64_rem_s (e1, e2) -> binary e1 e2 0x60
      | I64_rem_u (e1, e2) -> binary e1 e2 0x61
      | I64_and (e1, e2) -> binary e1 e2 0x62
      | I64_or (e1, e2) -> binary e1 e2 0x63
      | I64_xor (e1, e2) -> binary e1 e2 0x64
      | I64_shl (e1, e2) -> binary e1 e2 0x65
      | I64_shr_u (e1, e2) -> binary e1 e2 0x66
      | I64_shr_s (e1, e2) -> binary e1 e2 0x67
      | I64_rotl (e1, e2) -> binary e1 e2 0xb8
      | I64_rotr (e1, e2) -> binary e1 e2 0xb9
      | I64_eq (e1, e2) -> binary e1 e2 0x68
      | I64_ne (e1, e2) -> binary e1 e2 0x69
      | I64_lt_s (e1, e2) -> binary e1 e2 0x6a
      | I64_le_s (e1, e2) -> binary e1 e2 0x6b
      | I64_lt_u (e1, e2) -> binary e1 e2 0x6c
      | I64_le_u (e1, e2) -> binary e1 e2 0x6d
      | I64_gt_s (e1, e2) -> binary e1 e2 0x6e
      | I64_ge_s (e1, e2) -> binary e1 e2 0x6f
      | I64_gt_u (e1, e2) -> binary e1 e2 0x70
      | I64_ge_u (e1, e2) -> binary e1 e2 0x71
      | I64_clz e -> unary e 0x72
      | I64_ctz e -> unary e 0x73
      | I64_popcnt e -> unary e 0x74
      | I64_eqz e -> unary e 0xba

      | F32_add (e1, e2) -> binary e1 e2 0x75
      | F32_sub (e1, e2) -> binary e1 e2 0x76
      | F32_mul (e1, e2) -> binary e1 e2 0x77
      | F32_div (e1, e2) -> binary e1 e2 0x78
      | F32_min (e1, e2) -> binary e1 e2 0x79
      | F32_max (e1, e2) -> binary e1 e2 0x7a
      | F32_abs e -> unary e 0x7b
      | F32_neg e -> unary e 0x7c
      | F32_copysign (e1, e2) -> binary e1 e2 0x7d
      | F32_ceil e -> unary e 0x7e
      | F32_floor e -> unary e 0x7f
      | F32_trunc e -> unary e 0x80
      | F32_nearest e -> unary e 0x81
      | F32_sqrt e -> unary e 0x82
      | F32_eq (e1, e2) -> binary e1 e2 0x83
      | F32_ne (e1, e2) -> binary e1 e2 0x84
      | F32_lt (e1, e2) -> binary e1 e2 0x85
      | F32_le (e1, e2) -> binary e1 e2 0x86
      | F32_gt (e1, e2) -> binary e1 e2 0x87
      | F32_ge (e1, e2) -> binary e1 e2 0x88

      | F64_add (e1, e2) -> binary e1 e2 0x89
      | F64_sub (e1, e2) -> binary e1 e2 0x8a
      | F64_mul (e1, e2) -> binary e1 e2 0x8b
      | F64_div (e1, e2) -> binary e1 e2 0x8c
      | F64_min (e1, e2) -> binary e1 e2 0x8d
      | F64_max (e1, e2) -> binary e1 e2 0x8e
      | F64_abs e -> unary e 0x8f
      | F64_neg e -> unary e 0x90
      | F64_copysign (e1, e2) -> binary e1 e2 0x91
      | F64_ceil e -> unary e 0x92
      | F64_floor e -> unary e 0x93
      | F64_trunc e -> unary e 0x94
      | F64_nearest e -> unary e 0x95
      | F64_sqrt e -> unary e 0x96
      | F64_eq (e1, e2) -> binary e1 e2 0x97
      | F64_ne (e1, e2) -> binary e1 e2 0x98
      | F64_lt (e1, e2) -> binary e1 e2 0x99
      | F64_le (e1, e2) -> binary e1 e2 0x9a
      | F64_gt (e1, e2) -> binary e1 e2 0x9b
      | F64_ge (e1, e2) -> binary e1 e2 0x9c

      | I32_trunc_s_f32 e -> unary e 0x9d
      | I32_trunc_s_f64 e -> unary e 0x9e
      | I32_trunc_u_f32 e -> unary e 0x9f
      | I32_trunc_u_f64 e -> unary e 0xa0
      | I32_wrap_i64 e -> unary e 0xa1
      | I64_trunc_s_f32 e -> unary e 0xa2
      | I64_trunc_s_f64 e -> unary e 0xa3
      | I64_trunc_u_f32 e -> unary e 0xa4
      | I64_trunc_u_f64 e -> unary e 0xa5
      | I64_extend_s_i32 e -> unary e 0xa6
      | I64_extend_u_i32 e -> unary e 0xa7
      | F32_convert_s_i32 e -> unary e 0xa8
      | F32_convert_u_i32 e -> unary e 0xa9
      | F32_convert_s_i64 e -> unary e 0xaa
      | F32_convert_u_i64 e -> unary e 0xab
      | F32_demote_f64 e -> unary e 0xac
      | F32_reinterpret_i32 e -> unary e 0xad
      | F64_convert_s_i32 e -> unary e 0xae
      | F64_convert_u_i32 e -> unary e 0xaf
      | F64_convert_s_i64 e -> unary e 0xb0
      | F64_convert_u_i64 e -> unary e 0xb1
      | F64_promote_f32 e -> unary e 0xb2
      | F64_reinterpret_i64 e -> unary e 0xb3
      | I32_reinterpret_f32 e -> unary e 0xb4
      | I64_reinterpret_f64 e -> unary e 0xb5

    and unary e o = expr e; op o
    and binary e1 e2 o = expr e1; expr e2; op o
    and nary es o = list expr es; op o; arity es
    and nary1 eo o = opt expr eo; op o; arity1 eo

    let const e = expr e; op 0x0f
>>>>>>> 2c096801

    (* Sections *)

    let section id f x needed =
      if needed then begin
        u8 id;
        let g = gap32 () in
        let p = pos s in
        f x;
        patch_gap32 g (pos s - p)
      end

    (* Type section *)
    let type_section ts =
      section 1 (vec func_type) ts (ts <> [])

    (* Import section *)
    let import_kind k =
      match k.it with
      | FuncImport x -> u8 0x00; var x
      | TableImport t -> u8 0x01; table_type t
      | MemoryImport t -> u8 0x02; memory_type t
      | GlobalImport t -> u8 0x03; global_type t

    let import imp =
      let {module_name; item_name; ikind} = imp.it in
      string module_name; string item_name; import_kind ikind

    let import_section imps =
      section 2 (vec import) imps (imps <> [])

    (* Function section *)
    let func f = var f.it.ftype

    let func_section fs =
      section 3 (vec func) fs (fs <> [])

    (* Table section *)
    let table tab =
      let {ttype} = tab.it in
      table_type ttype

    let table_section tabs =
<<<<<<< HEAD
      section 4 (vec table) tabs (tabs <> [])
=======
      section "table" (vec table) tabs (tabs <> [])
>>>>>>> 2c096801

    (* Memory section *)
    let memory mem =
      let {mtype} = mem.it in
      memory_type mtype

    let memory_section mems =
<<<<<<< HEAD
      section 5 (vec memory) mems (mems <> [])
=======
      section "memory" (vec memory) mems (mems <> [])
>>>>>>> 2c096801

    (* Global section *)
    let global g =
      let {gtype; value} = g.it in
<<<<<<< HEAD
      global_type gtype; const value
=======
      global_type gtype; expr value; op 0x0f
>>>>>>> 2c096801

    let global_section gs =
      section 6 (vec global) gs (gs <> [])

    (* Export section *)
    let export_kind k =
      match k.it with
      | FuncExport -> u8 0
      | TableExport -> u8 1
      | MemoryExport -> u8 2
      | GlobalExport -> u8 3

    let export exp =
      let {name; ekind; item} = exp.it in
      string name; export_kind ekind; var item

    let export_section exps =
<<<<<<< HEAD
      section 7 (vec export) exps (exps <> [])
=======
      section "export" (vec export) exps (exps <> [])
>>>>>>> 2c096801

    (* Start section *)
    let start_section xo =
      section 8 (opt var) xo (xo <> None)

    (* Code section *)
    let compress ts =
      let combine t = function
        | (t', n) :: ts when t = t' -> (t, n + 1) :: ts
        | ts -> (t, 1) :: ts
      in List.fold_right combine ts []

    let local (t, n) = vu n; value_type t

    let code f =
      let {locals; body; _} = f.it in
<<<<<<< HEAD
      let g = gap32 () in
      let p = pos s in
      vec local (compress locals);
      list instr body;
      u8 0x0f;
      patch_gap32 g (pos s - p)
=======
      let g = gap () in
      let p = pos s in
      vec local (compress locals);
      list expr body;
      patch_gap g (pos s - p)
>>>>>>> 2c096801

    let code_section fs =
      section 9 (vec code) fs (fs <> [])

    (* Element section *)
    let segment dat seg =
      let {index; offset; init} = seg.it in
      var index; const offset; dat init

    let table_segment seg =
      segment (vec var) seg

    let elem_section elems =
      section 10 (vec table_segment) elems (elems <> [])

    (* Data section *)
    let memory_segment seg =
      segment string seg

    let data_section data =
      section 11 (vec memory_segment) data (data <> [])

    (* Module *)

    let module_ m =
      u32 0x6d736100l;
      u32 version;
      type_section m.it.types;
      import_section m.it.imports;
      func_section m.it.funcs;
      table_section m.it.tables;
      memory_section m.it.memories;
      global_section m.it.globals;
      export_section m.it.exports;
      start_section m.it.start;
      elem_section m.it.elems;
      code_section m.it.funcs;
      data_section m.it.data
  end
  in E.module_ m; to_string s<|MERGE_RESOLUTION|>--- conflicted
+++ resolved
@@ -63,13 +63,8 @@
     let vec f xs = vu (List.length xs); list f xs
     let vec1 f xo = bool (xo <> None); opt f xo
 
-<<<<<<< HEAD
     let gap32 () = let p = pos s in u32 0l; u8 0; p
     let patch_gap32 p n =
-=======
-    let gap () = let p = pos s in u32 0l; u8 0; p
-    let patch_gap p n =
->>>>>>> 2c096801
       assert (n <= 0x0fff_ffff); (* Strings cannot excess 2G anyway *)
       let lsb i = Char.chr (i land 0xff) in
       patch s p (lsb (n lor 0x80));
@@ -136,19 +131,15 @@
     let arity xs = vu (List.length xs)
     let arity1 xo = bool (xo <> None)
 
-<<<<<<< HEAD
     let op n = u8 n
     let memop {align; offset; _} =
-      vu32 (I32.ctz (Int32.of_int align)); vu64 offset
-=======
-    let memop off align = vu32 (I32.ctz (Int32.of_int align)); vu64 off
->>>>>>> 2c096801
+      vu32 (I32.ctz (Int32.of_int align));
+      vu64 offset
 
     let var x = vu32 x.it
 
     let rec instr e =
       match e.it with
-<<<<<<< HEAD
       | Unreachable -> op 0x00
       | Block es -> op 0x01; list instr es; op 0x0f
       | Loop es -> op 0x02; list instr es; op 0x0f
@@ -371,199 +362,6 @@
 
     let const c =
       list instr c.it; op 0x0f
-=======
-      | Nop -> op 0x00
-      | Block es -> op 0x01; list expr es; op 0x0f
-      | Loop es -> op 0x02; list expr es; op 0x0f
-      | If (e, es1, es2) ->
-        expr e; op 0x03; list expr es1;
-        if es2 <> [] then op 0x04; list expr es2; op 0x0f
-      | Select (e1, e2, e3) -> expr e1; expr e2; expr e3; op 0x05
-      | Br (x, eo) -> opt expr eo; op 0x06; arity1 eo; var x
-      | Br_if (x, eo, e) -> opt expr eo; expr e; op 0x07; arity1 eo; var x
-      | Br_table (xs, x, eo, e) ->
-        opt expr eo; expr e; op 0x08; arity1 eo; vec var32 xs; var32 x
-      | Ast.Return eo -> nary1 eo 0x09
-      | Ast.Unreachable -> op 0x0a
-      | Ast.Drop e -> unary e 0x0b
-
-      | Ast.I32_const c -> op 0x10; vs32 c.it
-      | Ast.I64_const c -> op 0x11; vs64 c.it
-      | Ast.F32_const c -> op 0x12; f32 c.it
-      | Ast.F64_const c -> op 0x13; f64 c.it
-
-      | Ast.Get_local x -> op 0x14; var x
-      | Ast.Set_local (x, e) -> unary e 0x15; var x
-      | Ast.Tee_local (x, e) -> unary e 0x19; var x
-      | Ast.Get_global x -> op 0xbb; var x
-      | Ast.Set_global (x, e) -> unary e 0xbc; var x
-
-      | Ast.Call (x, es) -> nary es 0x16; var x
-      | Ast.Call_indirect (x, e, es) -> expr e; nary es 0x17; var x
-
-      | I32_load8_s (o, a, e) -> unary e 0x20; memop o a
-      | I32_load8_u (o, a, e) -> unary e 0x21; memop o a
-      | I32_load16_s (o, a, e) -> unary e 0x22; memop o a
-      | I32_load16_u (o, a, e) -> unary e 0x23; memop o a
-      | I64_load8_s (o, a, e) -> unary e 0x24; memop o a
-      | I64_load8_u (o, a, e) -> unary e 0x25; memop o a
-      | I64_load16_s (o, a, e) -> unary e 0x26; memop o a
-      | I64_load16_u (o, a, e) -> unary e 0x27; memop o a
-      | I64_load32_s (o, a, e) -> unary e 0x28; memop o a
-      | I64_load32_u (o, a, e) -> unary e 0x29; memop o a
-      | I32_load (o, a, e) -> unary e 0x2a; memop o a
-      | I64_load (o, a, e) -> unary e 0x2b; memop o a
-      | F32_load (o, a, e) -> unary e 0x2c; memop o a
-      | F64_load (o, a, e) -> unary e 0x2d; memop o a
-
-      | I32_store8 (o, a, e1, e2) -> binary e1 e2 0x2e; memop o a
-      | I32_store16 (o, a, e1, e2) -> binary e1 e2 0x2f; memop o a
-      | I64_store8 (o, a, e1, e2) -> binary e1 e2 0x30; memop o a
-      | I64_store16 (o, a, e1, e2) -> binary e1 e2 0x31; memop o a
-      | I64_store32 (o, a, e1, e2) -> binary e1 e2 0x32; memop o a
-      | I32_store (o, a, e1, e2) -> binary e1 e2 0x33; memop o a
-      | I64_store (o, a, e1, e2) -> binary e1 e2 0x34; memop o a
-      | F32_store (o, a, e1, e2) -> binary e1 e2 0x35; memop o a
-      | F64_store (o, a, e1, e2) -> binary e1 e2 0x36; memop o a
-
-      | Grow_memory e -> unary e 0x39
-      | Current_memory -> op 0x3b
-
-      | I32_add (e1, e2) -> binary e1 e2 0x40
-      | I32_sub (e1, e2) -> binary e1 e2 0x41
-      | I32_mul (e1, e2) -> binary e1 e2 0x42
-      | I32_div_s (e1, e2) -> binary e1 e2 0x43
-      | I32_div_u (e1, e2) -> binary e1 e2 0x44
-      | I32_rem_s (e1, e2) -> binary e1 e2 0x45
-      | I32_rem_u (e1, e2) -> binary e1 e2 0x46
-      | I32_and (e1, e2) -> binary e1 e2 0x47
-      | I32_or (e1, e2) -> binary e1 e2 0x48
-      | I32_xor (e1, e2) -> binary e1 e2 0x49
-      | I32_shl (e1, e2) -> binary e1 e2 0x4a
-      | I32_shr_u (e1, e2) -> binary e1 e2 0x4b
-      | I32_shr_s (e1, e2) -> binary e1 e2 0x4c
-      | I32_rotl (e1, e2) -> binary e1 e2 0xb6
-      | I32_rotr (e1, e2) -> binary e1 e2 0xb7
-      | I32_eq (e1, e2) -> binary e1 e2 0x4d
-      | I32_ne (e1, e2) -> binary e1 e2 0x4e
-      | I32_lt_s (e1, e2) -> binary e1 e2 0x4f
-      | I32_le_s (e1, e2) -> binary e1 e2 0x50
-      | I32_lt_u (e1, e2) -> binary e1 e2 0x51
-      | I32_le_u (e1, e2) -> binary e1 e2 0x52
-      | I32_gt_s (e1, e2) -> binary e1 e2 0x53
-      | I32_ge_s (e1, e2) -> binary e1 e2 0x54
-      | I32_gt_u (e1, e2) -> binary e1 e2 0x55
-      | I32_ge_u (e1, e2) -> binary e1 e2 0x56
-      | I32_clz e -> unary e 0x57
-      | I32_ctz e -> unary e 0x58
-      | I32_popcnt e -> unary e 0x59
-      | I32_eqz e -> unary e 0x5a
-
-      | I64_add (e1, e2) -> binary e1 e2 0x5b
-      | I64_sub (e1, e2) -> binary e1 e2 0x5c
-      | I64_mul (e1, e2) -> binary e1 e2 0x5d
-      | I64_div_s (e1, e2) -> binary e1 e2 0x5e
-      | I64_div_u (e1, e2) -> binary e1 e2 0x5f
-      | I64_rem_s (e1, e2) -> binary e1 e2 0x60
-      | I64_rem_u (e1, e2) -> binary e1 e2 0x61
-      | I64_and (e1, e2) -> binary e1 e2 0x62
-      | I64_or (e1, e2) -> binary e1 e2 0x63
-      | I64_xor (e1, e2) -> binary e1 e2 0x64
-      | I64_shl (e1, e2) -> binary e1 e2 0x65
-      | I64_shr_u (e1, e2) -> binary e1 e2 0x66
-      | I64_shr_s (e1, e2) -> binary e1 e2 0x67
-      | I64_rotl (e1, e2) -> binary e1 e2 0xb8
-      | I64_rotr (e1, e2) -> binary e1 e2 0xb9
-      | I64_eq (e1, e2) -> binary e1 e2 0x68
-      | I64_ne (e1, e2) -> binary e1 e2 0x69
-      | I64_lt_s (e1, e2) -> binary e1 e2 0x6a
-      | I64_le_s (e1, e2) -> binary e1 e2 0x6b
-      | I64_lt_u (e1, e2) -> binary e1 e2 0x6c
-      | I64_le_u (e1, e2) -> binary e1 e2 0x6d
-      | I64_gt_s (e1, e2) -> binary e1 e2 0x6e
-      | I64_ge_s (e1, e2) -> binary e1 e2 0x6f
-      | I64_gt_u (e1, e2) -> binary e1 e2 0x70
-      | I64_ge_u (e1, e2) -> binary e1 e2 0x71
-      | I64_clz e -> unary e 0x72
-      | I64_ctz e -> unary e 0x73
-      | I64_popcnt e -> unary e 0x74
-      | I64_eqz e -> unary e 0xba
-
-      | F32_add (e1, e2) -> binary e1 e2 0x75
-      | F32_sub (e1, e2) -> binary e1 e2 0x76
-      | F32_mul (e1, e2) -> binary e1 e2 0x77
-      | F32_div (e1, e2) -> binary e1 e2 0x78
-      | F32_min (e1, e2) -> binary e1 e2 0x79
-      | F32_max (e1, e2) -> binary e1 e2 0x7a
-      | F32_abs e -> unary e 0x7b
-      | F32_neg e -> unary e 0x7c
-      | F32_copysign (e1, e2) -> binary e1 e2 0x7d
-      | F32_ceil e -> unary e 0x7e
-      | F32_floor e -> unary e 0x7f
-      | F32_trunc e -> unary e 0x80
-      | F32_nearest e -> unary e 0x81
-      | F32_sqrt e -> unary e 0x82
-      | F32_eq (e1, e2) -> binary e1 e2 0x83
-      | F32_ne (e1, e2) -> binary e1 e2 0x84
-      | F32_lt (e1, e2) -> binary e1 e2 0x85
-      | F32_le (e1, e2) -> binary e1 e2 0x86
-      | F32_gt (e1, e2) -> binary e1 e2 0x87
-      | F32_ge (e1, e2) -> binary e1 e2 0x88
-
-      | F64_add (e1, e2) -> binary e1 e2 0x89
-      | F64_sub (e1, e2) -> binary e1 e2 0x8a
-      | F64_mul (e1, e2) -> binary e1 e2 0x8b
-      | F64_div (e1, e2) -> binary e1 e2 0x8c
-      | F64_min (e1, e2) -> binary e1 e2 0x8d
-      | F64_max (e1, e2) -> binary e1 e2 0x8e
-      | F64_abs e -> unary e 0x8f
-      | F64_neg e -> unary e 0x90
-      | F64_copysign (e1, e2) -> binary e1 e2 0x91
-      | F64_ceil e -> unary e 0x92
-      | F64_floor e -> unary e 0x93
-      | F64_trunc e -> unary e 0x94
-      | F64_nearest e -> unary e 0x95
-      | F64_sqrt e -> unary e 0x96
-      | F64_eq (e1, e2) -> binary e1 e2 0x97
-      | F64_ne (e1, e2) -> binary e1 e2 0x98
-      | F64_lt (e1, e2) -> binary e1 e2 0x99
-      | F64_le (e1, e2) -> binary e1 e2 0x9a
-      | F64_gt (e1, e2) -> binary e1 e2 0x9b
-      | F64_ge (e1, e2) -> binary e1 e2 0x9c
-
-      | I32_trunc_s_f32 e -> unary e 0x9d
-      | I32_trunc_s_f64 e -> unary e 0x9e
-      | I32_trunc_u_f32 e -> unary e 0x9f
-      | I32_trunc_u_f64 e -> unary e 0xa0
-      | I32_wrap_i64 e -> unary e 0xa1
-      | I64_trunc_s_f32 e -> unary e 0xa2
-      | I64_trunc_s_f64 e -> unary e 0xa3
-      | I64_trunc_u_f32 e -> unary e 0xa4
-      | I64_trunc_u_f64 e -> unary e 0xa5
-      | I64_extend_s_i32 e -> unary e 0xa6
-      | I64_extend_u_i32 e -> unary e 0xa7
-      | F32_convert_s_i32 e -> unary e 0xa8
-      | F32_convert_u_i32 e -> unary e 0xa9
-      | F32_convert_s_i64 e -> unary e 0xaa
-      | F32_convert_u_i64 e -> unary e 0xab
-      | F32_demote_f64 e -> unary e 0xac
-      | F32_reinterpret_i32 e -> unary e 0xad
-      | F64_convert_s_i32 e -> unary e 0xae
-      | F64_convert_u_i32 e -> unary e 0xaf
-      | F64_convert_s_i64 e -> unary e 0xb0
-      | F64_convert_u_i64 e -> unary e 0xb1
-      | F64_promote_f32 e -> unary e 0xb2
-      | F64_reinterpret_i64 e -> unary e 0xb3
-      | I32_reinterpret_f32 e -> unary e 0xb4
-      | I64_reinterpret_f64 e -> unary e 0xb5
-
-    and unary e o = expr e; op o
-    and binary e1 e2 o = expr e1; expr e2; op o
-    and nary es o = list expr es; op o; arity es
-    and nary1 eo o = opt expr eo; op o; arity1 eo
-
-    let const e = expr e; op 0x0f
->>>>>>> 2c096801
 
     (* Sections *)
 
@@ -607,11 +405,7 @@
       table_type ttype
 
     let table_section tabs =
-<<<<<<< HEAD
       section 4 (vec table) tabs (tabs <> [])
-=======
-      section "table" (vec table) tabs (tabs <> [])
->>>>>>> 2c096801
 
     (* Memory section *)
     let memory mem =
@@ -619,20 +413,12 @@
       memory_type mtype
 
     let memory_section mems =
-<<<<<<< HEAD
       section 5 (vec memory) mems (mems <> [])
-=======
-      section "memory" (vec memory) mems (mems <> [])
->>>>>>> 2c096801
 
     (* Global section *)
     let global g =
       let {gtype; value} = g.it in
-<<<<<<< HEAD
       global_type gtype; const value
-=======
-      global_type gtype; expr value; op 0x0f
->>>>>>> 2c096801
 
     let global_section gs =
       section 6 (vec global) gs (gs <> [])
@@ -650,11 +436,7 @@
       string name; export_kind ekind; var item
 
     let export_section exps =
-<<<<<<< HEAD
       section 7 (vec export) exps (exps <> [])
-=======
-      section "export" (vec export) exps (exps <> [])
->>>>>>> 2c096801
 
     (* Start section *)
     let start_section xo =
@@ -671,20 +453,12 @@
 
     let code f =
       let {locals; body; _} = f.it in
-<<<<<<< HEAD
       let g = gap32 () in
       let p = pos s in
       vec local (compress locals);
       list instr body;
       u8 0x0f;
       patch_gap32 g (pos s - p)
-=======
-      let g = gap () in
-      let p = pos s in
-      vec local (compress locals);
-      list expr body;
-      patch_gap g (pos s - p)
->>>>>>> 2c096801
 
     let code_section fs =
       section 9 (vec code) fs (fs <> [])
